--- conflicted
+++ resolved
@@ -1160,15 +1160,7 @@
     |> format(prefix: "Tags.member")
   end
 
-<<<<<<< HEAD
   defp format_param({:tag_keys, tag_keys}) do
-=======
-  defp format_param({:resource_arns, resource_arns}) do
-    resource_arns |> format(prefix: "ResourceArns.member")
-  end
-
-  def format_param({:tags_keys}, tag_keys) do
->>>>>>> 0d39fe02
     tag_keys |> format(prefix: "TagKeys.member")
   end
 
